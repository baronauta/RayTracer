#!/usr/bin/env julia

#_______________________________________________________________________________________
#     LICENSE NOTICE: European Union Public Licence (EUPL) v.1.2
#     __________________________________________________________
#
#   This file is licensed under the European Union Public Licence (EUPL), version 1.2.
#
#   You are free to use, modify, and distribute this software under the conditions
#   of the EUPL v.1.2, as published by the European Commission.
#
#   Obligations include:
#     - Retaining this notice and the licence terms
#     - Providing access to the source code
#     - Distributing derivative works under the same or a compatible licence
#
#   Full licence text: see the LICENSE file or visit https://eupl.eu
#
#   Disclaimer:
#     Unless required by applicable law or agreed to in writing,
#     this software is provided "AS IS", without warranties or conditions
#     of any kind, either express or implied.
#
#_______________________________________________________________________________________

using Pkg
Pkg.activate(normpath(@__DIR__))

using RayTracer
import Crayons # enables colorful and expressive terminal output

function main()
    try
<<<<<<< HEAD
        params = RayTracer.demo_Params(ARGS)
        if params.mode == "image"
            RayTracer.demo_image(params.width, params.height, params.camera, params.angle_deg, params.renderer; n_rays=params.n_rays, max_depth=params.max_depth)
        elseif params.mode == "video"
            RayTracer.demo_video(params.width, params.height, params.camera, params.renderer; n_rays=params.n_rays, max_depth=params.max_depth)
        else
            throw(RuntimeError(demo_error))
=======
        args = demo_Params(ARGS)

        if length(args) == 3
            angle = 0.0
            generate_single_image(args..., angle)
        elseif length(args) == 4
            (width, height, camera, option) = args
            option == "video" ?
                generate_video(width, height, camera) :
                generate_single_image(width, height, camera, option)
>>>>>>> 0e49db7d
        end
    catch e
        # Define colors for the error message
        red_bold = Crayons.crayon"bold red"  # Bold red text
        reset = Crayons.crayon"reset"        # Reset color to default
        
        # Print the formatted error message
        println(string(red_bold) * "ERROR " * string(reset), "$(typeof(e)): $(e.msg)")
    end
end

# execution
main()<|MERGE_RESOLUTION|>--- conflicted
+++ resolved
@@ -31,7 +31,6 @@
 
 function main()
     try
-<<<<<<< HEAD
         params = RayTracer.demo_Params(ARGS)
         if params.mode == "image"
             RayTracer.demo_image(params.width, params.height, params.camera, params.angle_deg, params.renderer; n_rays=params.n_rays, max_depth=params.max_depth)
@@ -39,18 +38,6 @@
             RayTracer.demo_video(params.width, params.height, params.camera, params.renderer; n_rays=params.n_rays, max_depth=params.max_depth)
         else
             throw(RuntimeError(demo_error))
-=======
-        args = demo_Params(ARGS)
-
-        if length(args) == 3
-            angle = 0.0
-            generate_single_image(args..., angle)
-        elseif length(args) == 4
-            (width, height, camera, option) = args
-            option == "video" ?
-                generate_video(width, height, camera) :
-                generate_single_image(width, height, camera, option)
->>>>>>> 0e49db7d
         end
     catch e
         # Define colors for the error message
