#!/usr/bin/env julia

#_______________________________________________________________________________________
#     LICENSE NOTICE: European Union Public Licence (EUPL) v.1.2
#     __________________________________________________________
#
#   This file is licensed under the European Union Public Licence (EUPL), version 1.2.
#
#   You are free to use, modify, and distribute this software under the conditions
#   of the EUPL v.1.2, as published by the European Commission.
#
#   Obligations include:
#     - Retaining this notice and the licence terms
#     - Providing access to the source code
#     - Distributing derivative works under the same or a compatible licence
#
#   Full licence text: see the LICENSE file or visit https://eupl.eu
#
#   Disclaimer:
#     Unless required by applicable law or agreed to in writing,
#     this software is provided "AS IS", without warranties or conditions
#     of any kind, either express or implied.
#
#_______________________________________________________________________________________

using Pkg
Pkg.activate(normpath(@__DIR__))

using RayTracer
using Comonicon
using Dates

#--- parsing extension functions ---

"""
Extracts the file extension from a given `filename`.

# Returns
- The extension string (including the dot), e.g. ".png", or `nothing` if no extension is found.
"""
    function get_extension_if_given(filename::String)
        ext = splitext(filename)[2]
        return isempty(ext) ? nothing : ext
    end

"""
Determines the appropriate file extension to use for output.

# Returns
- The extension to use (including the dot), giving priority to the explicit `extension`.
- If no extension specified and none in filename, defaults to ".png".

# Notes
- If both filename and explicit extension have different extensions, a warning is printed and explicit extension is used.
"""
    function choose_ext(filename::String, extension::String)
        # Extract the extension from the output name, if it has one
        ext_in_filename = get_extension_if_given(filename)

        # Case 1: No extension was passed via --extension
        if extension == ""
            # No extension in output name → use default ".png"
            isnothing(ext_in_filename) && return ".png"

            # Extension found in output name → use that
            !isnothing(ext_in_filename) && return ext_in_filename
            
        else # Case 2: --extension was explicitly passed

            # Both extensions are present and they differ → show a warning
            if(!isnothing(ext_in_filename) && (extension != ext_in_filename))
                @warn "\n⚠️  Warning: extension in output name ('$ext_in_filename') doesn't match the one specified ('$extension'). Using the specified one.\n"
            end
            return extension
        end
    end

"""
Constructs output file paths and directories based on input parameters.

# Arguments
- `output_name::String`: The base name of the output file.
- `extension::String`: The desired file extension (may be empty).
- `scene_file::String`: Path to the scene file used for rendering.
- `tracer::String`: A prefix string indicating the tracer type (used in default naming).

# Returns
- `extension`: The chosen file extension (including the dot).
- `ldr_path`: Full path for the tone-mapped output image file.
- `pfm_path`: Full path for the high dynamic range `.pfm` output file.

# Behavior
- If no output name is provided, creates a timestamped name inside a directory named after the scene file.
- Ensures the output directory exists.
- If output name is provided, uses it to build output paths with correct extensions.
"""
function choose_name(output_name::String, extension::String, scene_file::String, tracer::String)
    # check if an output name is declared, if not use timestamp for default.
    # For default name i want to create a folder with the scene name.
    if isempty(output_name)
        extension = choose_ext(output_name, extension) # here i choose the default or the passed one 
        scene_name = splitext(basename(scene_file))[1]
        timestamp = Dates.format(now(), "yyyy-mm-dd_HHMMSS")
        output_name = "$(tracer)_$timestamp"
        base_path = "render_$(scene_name)"

        # make the path for output images
        mkpath(base_path)
        ldr_path = joinpath(base_path, output_name * extension)
        pfm_path = joinpath(base_path, output_name * ".pfm")

        return extension, ldr_path, pfm_path
    else
        extension = choose_ext(output_name, extension)

        # make the path for output images
        name = splitext(output_name)[1]
        ldr_path = joinpath(name * extension)
        pfm_path = joinpath(name * ".pfm")

        return extension, ldr_path, pfm_path
    end
end

# ─────────────────────────────────────────────────────────────
# PATH TRACER
# ─────────────────────────────────────────────────────────────

"""
Path tracer command to render a scene.

Each execution produces two output images:
- a high dynamic range `.pfm` file
- a tone-mapped image (`.png`, `.jpeg`, or `.tif`)

Both images are saved in the `render/` folder. The tone-mapped image is generated using a basic built-in tone mapping, which may not produce optimal results for all scenes.  
For higher-quality control, load the `.pfm` file and apply a custom tone mapping using the `tonemapping` function.

Note: This command uses the path tracing algorithm, that estimates a solution of the rendering equation via Monte Carlo integration.
    It allows to obtain an exact solution for the rendering equation, although rendering and producing the `.pfm` file can be time-consuming.

# Args

- `scene_file`: Path to the scene description file (String).
- `width`: Width of the output image (Integer).
- `height`: Height of the output image (Integer).

# Options

- `--output-name=<String>`: Base name for the output image files.  
  If not provided, a timestamped name like `pthtrc_2025-06-07_135023` will be used.  
  Output files will be saved as `render_<scene_name>/<name>.<ext>` and `render_<scene_name>/<name>.pfm`.

- `--extension=<String>`: File format for the tone-mapped image (`.png`, `.jpeg`, or `.tif`). Default: `.png`.

- `--angle=<float>`: Angle for rotating the camera around the Z axis.  
  The distance from the origin is maintained.  
  Useful for quickly changing the view without modifying the `scene_file` (default: `0.0`).

- `--n-rays=<Integer>`: Number of rays per pixel (default: `5`).
- `--max-depth=<Integer>`: Maximum ray recursion depth (default: `5`).
- `--russian-roulette-limit=<Integer>`: Depth at which to start Russian roulette termination (default: `3`).
"""
Comonicon.@cast function pathtracer(
    scene_file, 
    width, 
    height; 
    output_name::String="",
    extension::String = "", # useful fix-it although without output name (so timestamp.extension)
    angle::Float64=0.0,
    n_rays::Int=5,
    max_depth::Int=5,
    russian_roulette_limit::Int=3,
    )

    try
        print_welcome()
        println("📂 Preparing to parse the scene...")
        # Determine the correct output file extension and construct output paths.
        # This handles cases where the user may or may not specify output name and/or extension.
        # If no output name is given, a timestamped name inside a folder named after the scene is created.
        extension, ldr_path, pfm_path = choose_name(output_name, extension, scene_file, "pthtrc")

        # check correct output extension
        if !(extension in SUPPORTED_EXTS)
            throw(ExtensionError("unsupported file extension. Please use one of: $(join(SUPPORTED_EXTS, ", "))"))
        end

        # convert width e height to Int
        img_width = parse(Int, width)
        img_height = parse(Int, height)
        # check if there are variables passed from outside (e.g. angle, calculate aspect_ratio)
        aspect_ratio = img_width/img_height
        variables = Dict(
            "angle" => angle,
            "aspect_ratio" => aspect_ratio,
            )

        # Parse the scene from text file
        scene = open(scene_file, "r") do io
            instream = RayTracer.InputStream(io, scene_file)
            RayTracer.parse_scene(instream; variables)
        end
        println("✓ Scene parsing completed.")

        println("🖼️  Setting up the image canvas and camera...")
        # Prepare the canva to draw on
        img = HdrImage(img_width, img_height)
        # Prepare the environment made of the canva and the observer
        tracer = ImageTracer(img, scene.camera)
        println("✓ Canvas and camera setup completed.")
        
        println("🚀 Starting ray tracing (this may take a while)...\n")
        # RayTracing algorithm that need as input ...
        pcg = PCG()
        f =
            ray -> path_tracer(
                scene.world,
                ray,
                pcg;
                bkg_color = BLACK,
                n_rays = n_rays,
                max_depth = max_depth,
                russian_roulette_limit = russian_roulette_limit,
            )


        RayTracer.fire_all_rays!(tracer, f; progress_flag = true)
        

        write(pfm_path, img)
        
        # basic tone mapping
        println("\n\nApplying basic tone mapping...\n")
        RayTracer.normalize_image!(img)
        RayTracer.clamp_image!(img)
        RayTracer.write_ldr_image(ldr_path, img)

        println("✅ Rendering completed successfully. Output files:")
        println("  • Tone-mapped image ($extension): $ldr_path")
        println("  • High dynamic range image (.pfm): $pfm_path\n")

    catch e
        if isa(e, CustomException)
            println(e)
        else
            rethrow()
        end
    end
end

# ─────────────────────────────────────────────────────────────
# FLAT TRACER
# ─────────────────────────────────────────────────────────────

"""
Flat tracer command to render a 3D scene with a minimal ray tracer algorithm.

This tool generates two output images for each rendering:
- a high dynamic range `.pfm` file
- a tone-mapped image (`.png`, `.jpeg`, or `.tif`)

Both images are saved in the `render/` folder. The tone-mapped image is generated using a basic built-in tone mapping, which may not produce optimal results for all scenes.  
For higher-quality control, load the `.pfm` file and apply a custom tone mapping using the `tonemapping` function.

Note: This algorithm returns the sum of the surface color and
    emitted radiance at the intersection point of a `ray`.
    If the ray does not intersect any object, the function returns `bkg_color`.

    This tracer ignores lighting, shadows, and reflections, and is typically used
    for quick previews, debugging geometry, or visualizing base materials and emissive surfaces.

# Args

- `scene_file`: Path to the scene description file (String).
- `width`: Width of the output image (Integer).
- `height`: Height of the output image (Integer).

# Options

- `--output-name=<String>`: Base name for the output image files.  
  If not provided, a timestamped name like `flttrc_2025-06-07_135023` will be used.  
  Output files will be saved as `render_<scene_name>/<name>.<ext>` and `render_<scene_name>/<name>.pfm`.

- `--extension=<String>`: File format for the tone-mapped image (`.png`, `.jpeg`, or `.tif`). Default: `.png`.

- `--angle=<float>`: Angle for rotating the camera around the Z axis.  
  The distance from the origin is maintained.  
  Useful for quickly changing the view without modifying the `scene_file` (default: `0.0`).
"""
Comonicon.@cast function flattracer(
    scene_file, 
    width, 
    height; 
    output_name::String="",
    extension::String = "",
    angle::Float64=0.0,
    )

    try
        print_welcome()
        println("📂 Preparing to parse the scene...")
        # Determine the correct output file extension and construct output paths.
        # This handles cases where the user may or may not specify output name and/or extension.
        # If no output name is given, a timestamped name inside a folder named after the scene is created.
        extension, ldr_path, pfm_path = choose_name(output_name, extension, scene_file, "flttrc")

        # check correct output extension
        if !(extension in SUPPORTED_EXTS)
            throw(ExtensionError("unsupported file extension. Please use one of: $(join(SUPPORTED_EXTS, ", "))"))
        end

        # convert width e height to Int
        img_width = parse(Int, width)
        img_height = parse(Int, height)
        # check if there are variables passed from outside (e.g. angle, calculate aspect_ratio)
        aspect_ratio = img_width/img_height
        variables = Dict(
            "angle" => angle,
            "aspect_ratio" => aspect_ratio,
            )

        # Parse the scene from text file
        scene = open(scene_file, "r") do io
            instream = RayTracer.InputStream(io, scene_file)
            RayTracer.parse_scene(instream; variables)
        end
        println("✓ Scene parsing completed.")

        println("🖼️  Setting up the image canvas and camera...")
        # Prepare the canva to draw on
        img = HdrImage(img_width, img_height)
        # Prepare the environment made of the canva and the observer
        tracer = ImageTracer(img, scene.camera)
        println("✓ Canvas and camera setup completed.")
        
        println("🚀 Starting ray tracing (this may take a while)...\n")
        # RayTracing algorithm that need as input ...
        f =
            ray -> flat_tracer(
                scene.world,
                ray;
                bkg_color = BLACK,
            )


        RayTracer.fire_all_rays!(tracer, f; progress_flag = true)
        println("\n")

        write(pfm_path, img)
        
        # basic tone mapping
        println("\n\nApplying basic tone mapping...\n")
        RayTracer.normalize_image!(img)
        RayTracer.clamp_image!(img)
        RayTracer.write_ldr_image(ldr_path, img)

        println("✅ Rendering completed successfully. Output files:")
        println("  • Tone-mapped image ($extension): $ldr_path")
        println("  • High dynamic range image (.pfm): $pfm_path\n")

    catch e
        if isa(e, CustomException)
            println(e)
        else
            rethrow()
        end
    end
end

# ─────────────────────────────────────────────────────────────
# ON-OFF TRACER
# ─────────────────────────────────────────────────────────────

"""
On-Off tracer command to render a 3D scene with a binary ray tracer algorithm
that returns `WHITE` if the given `ray` intersects
any object in the `world`, and `bkg_color` otherwise.

This is a basic tracer useful for debugging or silhouette rendering.

This tool generates two output images for each rendering:
- a high dynamic range `.pfm` file
- a tone-mapped image (`.png`, `.jpeg`, or `.tif`)

Both images are saved in the `render/` folder. The tone-mapped image is generated using a basic built-in tone mapping, which may not produce optimal results for all scenes.  
For higher-quality control, load the `.pfm` file and apply a custom tone mapping using the `tonemapping` function.

# Args

- `scene_file`: Path to the scene description file (String).
- `width`: Width of the output image (Integer).
- `height`: Height of the output image (Integer).

# Options

- `--output-name=<String>`: Base name for the output image files.  
  If not provided, a timestamped name like `onoftrc_2025-06-07_135023` will be used.  
  Output files will be saved as `render_<scene_name>/<name>.<ext>` and `render_<scene_name>/<name>.pfm`.

- `--extension=<String>`: File format for the tone-mapped image (`.png`, `.jpeg`, or `.tif`). Default: `.png`.

- `--angle=<float>`: Angle for rotating the camera around the Z axis.  
  The distance from the origin is maintained.  
  Useful for quickly changing the view without modifying the `scene_file` (default: `0.0`).
"""
Comonicon.@cast function onofftracer(
    scene_file, 
    width, 
    height; 
    output_name::String="",
    extension::String = "",
    angle::Float64=0.0,
    )

    try
        print_welcome()
        println("📂 Preparing to parse the scene...")
        # Determine the correct output file extension and construct output paths.
        # This handles cases where the user may or may not specify output name and/or extension.
        # If no output name is given, a timestamped name inside a folder named after the scene is created.
        extension, ldr_path, pfm_path = choose_name(output_name, extension, scene_file, "onoftrc")

        # check correct output extension
        if !(extension in SUPPORTED_EXTS)
            throw(ExtensionError("unsupported file extension. Please use one of: $(join(SUPPORTED_EXTS, ", "))"))
        end

        # convert width e height to Int
        img_width = parse(Int, width)
        img_height = parse(Int, height)
        # check if there are variables passed from outside (e.g. angle, calculate aspect_ratio)
        aspect_ratio = img_width/img_height
        variables = Dict(
            "angle" => angle,
            "aspect_ratio" => aspect_ratio,
            )

        # Parse the scene from text file
        scene = open(scene_file, "r") do io
            instream = RayTracer.InputStream(io, scene_file)
            RayTracer.parse_scene(instream; variables)
        end
        println("✓ Scene parsing completed.")

        println("🖼️  Setting up the image canvas and camera...")
        # Prepare the canva to draw on
        img = HdrImage(img_width, img_height)
        # Prepare the environment made of the canva and the observer
        tracer = ImageTracer(img, scene.camera)
        println("✓ Canvas and camera setup completed.")
        
        println("🚀 Starting ray tracing (this may take a while)...\n")
        # RayTracing algorithm that need as input ...
        f =
            ray -> onoff_tracer(
                scene.world,
                ray;
                bkg_color = BLACK,
            )


        RayTracer.fire_all_rays!(tracer, f; progress_flag = true)
        println("\n")

        write(pfm_path, img)
        
        # basic tone mapping
        println("\n\nApplying basic tone mapping...\n")
        RayTracer.normalize_image!(img)
        RayTracer.clamp_image!(img)
        RayTracer.write_ldr_image(ldr_path, img)

        println("✅ Rendering completed successfully. Output files:")
        println("  • Tone-mapped image ($extension): $ldr_path")
        println("  • High dynamic range image (.pfm): $pfm_path\n")

    catch e
        if isa(e, CustomException)
            println(e)
        else
            rethrow()
        end
    end
end

# ─────────────────────────────────────────────────────────────
# TONEMAPPING
# ─────────────────────────────────────────────────────────────

"""
Perform tone mapping on an HDR image loaded from a PFM file, then save it as an LDR image.

# Args

- `input_file`: Path to the input HDR image file (must have a `.pfm` extension).

# Options

- `--out-ext=<String>`: Desired file extension for the output LDR image (e.g., ".png", ".jpg").
                        Defaults to ".png".
- `--mean=<Symbol>`: Method to compute the luminosity mean during normalization. Deafaults use :max_min method
- `--weights=<Vector{Float64}>`: A vector of weights used for luminosity calculation during normalization.
- `--factor=<Float64>`: A scaling factor applied during image normalization. Defaults to 1.0.
- `--gamma=<Float64>`: The gamma correction value applied when writing the LDR image. Defaults to 1.0.
"""
Comonicon.@cast function tonemapping(
    input_file;
    out_ext::String = "",
    mean::Symbol=:max_min,
    weights::Vector{Float64} = Float64[],  # default to empty
    a::Float64=1.,
    gamma::Float64=1.,
)
    try
<<<<<<< HEAD

        RayTracer.expected_extension(input_file, ".pfm")

        if !(out_ext in SUPPORTED_EXTS)
            throw(ExtensionError("$out_ext is an unsupported output extension. Please use one of: $(join(SUPPORTED_EXTS, ", "))"))
        end
        
        # Output file is in the same path as the input file, 
        # it does only change the extension (default .png)
        path_without_ext = splitext(filename)[1]
        if isempty(out_ext)
            output_file = path_without_ext * ".png"
        else
            output_file = path_without_ext * out_ext
        end

        hdrimage = RayTracer.read_pfm_image(input_file)
        RayTracer.write_ldr_image(
            output_file, 
=======
        print_welcome()
        hdrimage = read_pfm_image(filename)
        RayTracer.normalize_image!(
>>>>>>> 47abb4b9
            hdrimage;
            mean_type = mean,
            weights = weights,
            a = a,
            gamma = gamma,
        )

        @info "Saved to $output_file"

    catch e
        if isa(e, CustomException)
            println(e)
        else
            rethrow()
        end
    end
end

# Use a single @main somewhere to define the entry.
# Leave @main empty; it just activates the CLI parser and dispatcher.
Comonicon.@main<|MERGE_RESOLUTION|>--- conflicted
+++ resolved
@@ -513,7 +513,6 @@
     gamma::Float64=1.,
 )
     try
-<<<<<<< HEAD
 
         RayTracer.expected_extension(input_file, ".pfm")
 
@@ -533,11 +532,6 @@
         hdrimage = RayTracer.read_pfm_image(input_file)
         RayTracer.write_ldr_image(
             output_file, 
-=======
-        print_welcome()
-        hdrimage = read_pfm_image(filename)
-        RayTracer.normalize_image!(
->>>>>>> 47abb4b9
             hdrimage;
             mean_type = mean,
             weights = weights,
