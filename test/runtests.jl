--- conflicted
+++ resolved
@@ -162,45 +162,10 @@
         @test RayTracer.point_to_vec(p) ≈ Vec(1.0, 2.0, 3.0)
     end
 
-<<<<<<< HEAD
-end
-
-@testset "Geometry" begin
-
-    import RayTracer: Vec, Point, Normal
-
-=======
->>>>>>> 7c4bb9fd
     @testset "Vectors" begin
         v = Vec(1.0, 2.0, 3.0)
         u = Vec(4.0, 5.0, 6.0)
         @test v ≈ v
-<<<<<<< HEAD
-        @test !(v≈u)
-        @test (v+u)≈Vec(5.0,7.0,9.0)
-        @test (u-v)≈Vec(3.0,3.0,3.0)
-        @test (v*2)≈Vec(2.0,4.0,6.0)
-        @test (2*v)≈Vec(2.0,4.0,6.0)
-        @test RayTracer.neg(v) ≈ Vec(-1.0, -2.0, -3.0)
-        @test RayTracer.dot(v,u) ≈ 32.0
-        @test RayTracer.cross(v,u) ≈ Vec(-3.0,6.0,-3.0)
-        @test RayTracer.cross(u,v) ≈ Vec(3.0,-6.0,3.0)
-        @test RayTracer.squared_norm(v) ≈ 14.0
-        @test RayTracer.norm(v)^2 ≈ 14.0
-    end
-
-    @testset "Points" begin
-        a = Point(1.0, 2.0, 3.0)
-        b = Point(4.0, 5.0, 6.0)
-        @test a ≈ a
-        @test !(a≈b)
-        @test (b-a)≈Vec(3.0,3.0,3.0)
-        v = Vec(7.0,8.0,9.0)
-        @test (a+v)≈Point(8.0,10.0,12.0)
-        @test (v+a)≈Point(8.0,10.0,12.0)
-        @test (a-v)≈Point(-6.0,-6.0,-6.0)
-        @test (v-a)≈Point(6.0,6.0,6.0)
-=======
         @test !(v ≈ u)
         # Vec sum
         @test (v + u) ≈ Vec(5.0, 7.0, 9.0)
@@ -425,6 +390,5 @@
 
     @testset "PerspectiveCamera" begin
         
->>>>>>> 7c4bb9fd
     end
 end