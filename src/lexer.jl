#     __________________________________________________________
#
#     LICENSE NOTICE: European Union Public Licence (EUPL) v.1.2
#     __________________________________________________________
#
#   This file is licensed under the European Union Public Licence (EUPL), version 1.2.
#
#   You are free to use, modify, and distribute this software under the conditions
#   of the EUPL v.1.2, as published by the European Commission.
#
#   Obligations include:
#     - Retaining this notice and the licence terms
#     - Providing access to the source code
#     - Distributing derivative works under the same or a compatible licence
#
#   Full licence text: see the LICENSE file or visit https://eupl.eu
#
#   Disclaimer:
#     Unless required by applicable law or agreed to in writing,
#     this software is provided "AS IS", without warranties or conditions
#     of any kind, either express or implied.
#
#_______________________________________________________________________________________


# --- Abstract types ---
abstract type Token end


# --- Constants ---
# Double quotes " for String, single quotes ' for Char
const WHITESPACE = [' ', '\t', '\n', '\r']
const COMMENT = '#'
const SYMBOLS = "()<>[],*"
const NUMBERS = "0123456789eE.+-"

# Enumeration of all the possible keywords recognized by the lexer.
# @enum provides a simpler and more robust solution than a list of constants. 
# Then use a dictionary to map strings to keywords.
# For clarity keywords are in capital letters.
@enum KeywordEnum begin
    NEW
    MATERIAL    
    PLANE    
    SPHERE    
    CUBE
    CSG
    DIFFUSE    
    SPECULAR    
    UNIFORM    
    CHECKERED    
    IMAGE
    TRANSFORMATION
    IDENTITY
    TRANSLATION
    ROTATION_X
    ROTATION_Y
    ROTATION_Z
    SCALING
    CAMERA
    ORTHOGONAL
    PERSPECTIVE
    FLOAT
<<<<<<< HEAD
    MOTION
=======
    KW_UNION
    KW_FUSION
    KW_INTERSECTION
    KW_DIFFERENCE
    COPY
>>>>>>> 2f311ee9
end

const KEYWORDS = Dict(
    "new" => NEW,
    "material" => MATERIAL,
    "plane" => PLANE,
    "sphere" => SPHERE,
    "cube" => CUBE,
    "csg" => CSG,
    "diffuse" => DIFFUSE,
    "specular" => SPECULAR,
    "uniform" => UNIFORM,
    "checkered" => CHECKERED,
    "image" => IMAGE,
    "transformation" => TRANSFORMATION,
    "identity" => IDENTITY,
    "translation" => TRANSLATION,
    "rotation_x" => ROTATION_X,
    "rotation_y" => ROTATION_Y,
    "rotation_z" => ROTATION_Z,
    "scaling" => SCALING,
    "camera" => CAMERA,
    "orthogonal" => ORTHOGONAL,
    "perspective" => PERSPECTIVE,
    "float" => FLOAT,
<<<<<<< HEAD
    "motion" => MOTION,
=======
    "union" => KW_UNION,
    "fusion" => KW_FUSION,
    "intersection" => KW_INTERSECTION,
    "difference" => KW_DIFFERENCE,
    "copy" => COPY,
>>>>>>> 2f311ee9
)


# --- Source location ---
"Holds the location of a character in the source code."
mutable struct SourceLocation
    filename::String
    line_num::Integer
    col_num::Integer
end

"Show SourceLocation in the format filename:line:column (e.g. file.txt:3:45)."
function Base.show(io::IO, s::SourceLocation)
    print(io, "$(s.filename):$(s.line_num):$(s.col_num)")
end

"Exception to throw for reporting error while parsing scene file."
struct GrammarError <: CustomException
    location::SourceLocation
    msg::String
end

"Show GrammarError"
function Base.show(io::IO, err::GrammarError)
    red_bold = Crayons.Crayon(foreground=:red, bold=true)
    cyan = Crayons.Crayon(foreground=:cyan)
    yellow_bold = Crayons.Crayon(foreground=:yellow, bold=true)
    
    print(io,
        red_bold("GrammarError "),
        "at ",
        cyan(string(err.location)),
        ": ",
        yellow_bold(err.msg)
    )
end

# --- Tokens ---
"Token containing a recognized keyword"
struct KeywordToken <: Token
    location::SourceLocation
    keyword::KeywordEnum
end

"Show KeywordToken"
function Base.show(io::IO, tok::KeywordToken)
    print(io, "keyword $(tok.keyword)")
end


"Token containing an identifier (i.e. variable name)"
struct IdentifierToken <: Token
    location::SourceLocation
    identifier::AbstractString
end

"Show IdentifierToken"
function Base.show(io::IO, tok::IdentifierToken)
    print(io, "identifier \"$(tok.identifier)\"")
end

"Token containing a string"
struct StringToken <: Token
    location::SourceLocation
    string::AbstractString
end

"Show StringToken"
function Base.show(io::IO, tok::StringToken)
    print(io, "string \"$(tok.string)\"")
end

"Token containing a literal number"
struct LiteralNumberToken <: Token
    location::SourceLocation
    number::AbstractFloat
end

"Show LiteralNumberToken"
function Base.show(io::IO, tok::LiteralNumberToken)
    print(io, "number $(tok.number)")
end

"Token containing a symbolic character (e.g., parentheses and operators)"
struct SymbolToken <: Token
    location::SourceLocation
    symbol::AbstractString
end

"Show SymbolToken"
function Base.show(io::IO, tok::SymbolToken)
    print(io, "symbol \"$(tok.symbol)\"")
end

# --- InputStream ---
"""
Wraps an input stream with location tracking for lexing.

# Fields
- `stream::IO`: the actual input stream.
- `location::SourceLocation`: current location in the stream.
- `saved_char::Union{AbstractChar, Nothing}`: look-ahead character.
- `saved_location::SourceLocation`: location of the buffered character.
- `tabulation::Integer`: number of spaces per tab (used for column tracking).
"""
mutable struct InputStream
    stream::IO
    location::SourceLocation
    saved_char::Union{AbstractChar, Nothing}
    saved_location::SourceLocation
    tabulation::Integer
    saved_token::Union{Token, Nothing}
end

"Initialize `InputStream` from an `IO` type and a filename."
function InputStream(io::IO, filename::String; tab = 4)
    # Initialize with line number and column number equal to 1
    location = SourceLocation(filename, 1, 1)
    # At the beginning saved_location is equal to location,
    # and there are no saved character and saved token.
    InputStream(io, location, nothing, location, tab, nothing)
end


# ─────────────────────────────────────────────────────────────
# Stream reading
#
# Functions for reading characters from the input stream one by one.
# These functions skip over whitespace and comments, while accurately
# tracking the current position (line and column) within the stream.
# ─────────────────────────────────────────────────────────────

"Given a character `ch`, update the position in `instream` in-place."
function _update_pos!(instream::InputStream, ch::Union{AbstractChar,Nothing})
    if isnothing(ch)
        # No position update is performed
        return
    elseif ch == '\n'
        # Newline: increment the line number and reset the column to 1
        instream.location.line_num += 1
        instream.location.col_num = 1
    elseif ch == '\t'
        # Tab: advance the column number by the configured tab width
        instream.location.col_num += instream.tabulation
    else
        # Char: increment the column number
        instream.location.col_num += 1
    end
end

"""
Read the next character from the input stream.

If `instream.saved_char` contains a character, consume and return it.
Otherwise, read a new character from the stream.

- Returns a single character as a `Char`.
- Returns `nothing` if the end of the file is reached.

Updates the saved location before updating the current position, so that
lexical errors can be reported accurately.
"""
function _read_char!(instream::InputStream)
    if !isnothing(instream.saved_char)
        # saved_char contains a char
        ch = instream.saved_char
        instream.saved_char = nothing
    else
        if eof(instream.stream)
            # end of file: return nothing
            return nothing
        else
            # read from the stream
            ch = read(instream.stream, Char)
        end
    end
    # Save the current location before advancing
    instream.saved_location = deepcopy(instream.location)
    _update_pos!(instream, ch)
    return ch
end

"""
Push a character back into the input stream buffer for one-character look-ahead.

- Stores the given character in `saved_char`.
- Restores the stream position to `saved_location`.
- Throws an assertion error if `saved_char` is already occupied.
"""
function _unread_char!(instream::InputStream, ch::AbstractChar)
    @assert isnothing(instream.saved_char) "Buffer already contains a saved character"
    instream.saved_char = ch
    instream.location = deepcopy(instream.saved_location)
end

"""
Skip all whitespace characters and comments in the input stream.

- Whitespace characters are defined by `WHITESPACE`.
- Comments start with `#` and continue until the end of the line.
- Reading stops at the first non-whitespace, non-comment character.
- The first such character is pushed back onto the stream for subsequent processing.
"""
function _skip_whitespaces_and_comments!(instream::InputStream)
    ch = _read_char!(instream)
    isnothing(ch) && return nothing
    while ch in WHITESPACE || ch == '#'
        if ch == '#'
            # Skip the end of the line
            while (ch = _read_char!(instream)) !== nothing && !(ch in ['\r', '\n'])
                # consume characters silently
            end
        end
        ch = _read_char!(instream)
        if isnothing(ch)
            # we used `nothing` to mark the eof
            return
        end
    end
    # Reading stops at the first non-whitespace, non-comment character.
    # The first such character is pushed back onto the stream for subsequent processing.
    _unread_char!(instream, ch)
end


# ─────────────────────────────────────────────────────────────
# Read Tokens
#
# Read and classify tokens from the input stream.
# ─────────────────────────────────────────────────────────────

"""
Parse a string token enclosed in double quotes.

Reads characters until the closing quote is found. Raises a `GrammarError`
if the string is not properly terminated.
"""
function _parse_string_token(instream::InputStream)
    token = ""
    while true
        # Read the char and update token if not the end of string or eof 
        ch = _read_char!(instream)
        if ch == '"'
            # Closing quote is found: parsed string is complete
            break
        end
        if isnothing(ch)
            # Reached eof, closing quote not found
            throw(GrammarError(instream.location, "unterminated string"))
        end
        token *= ch
    end
    return StringToken(instream.location, token)
end

"""
Parse a numeric token from the stream.

Accumulates digits (and optional sign) into a string and attempts to parse
a `Float32` from it. If parsing fails, raises a `GrammarError`.
"""
function _parse_number_token(instream::InputStream, start_char::AbstractChar)
    token = string(start_char)
    while true
        # Accumulates digits
        ch = _read_char!(instream)
        if !occursin(ch, NUMBERS)
            # Non-digit found: parsed number is complete
            _unread_char!(instream, ch)
            break
        end
        token *= ch
    end

    try
        # ⚠️ Possible bottleneck: why to define functions with AbstractFloat if we are able only to parse
        # float32?
        return LiteralNumberToken(instream.location, parse(Float64, token))
    catch e
        if isa(e, ArgumentError)
            throw(
                GrammarError(
                    instream.location,
                    "$token is an invalid floating-point number",
                ),
            )
        else
            rethrow()
        end
    end
end

"""
Parse an identifier or keyword token from the input stream.

Starting with `start_char`, this function accumulates a sequence of letters, digits,
and underscores into a token. If the token matches a known keyword, it returns a
`KeywordToken`; otherwise, it returns an `IdentifierToken`.
"""
function _parse_keyword_or_identifier(instream::InputStream, start_char::AbstractChar)
    token = start_char
    while true
        # Accumulate accepted char
        ch = _read_char!(instream)
        if !(isletter(ch) || isdigit(ch) || ch == '_')
            # Non valid char: parsed word is complete
            _unread_char!(instream, ch)
            break
        end
        token *= ch
    end
    if haskey(KEYWORDS, token)
        # If it is a KeywordToken it must be listed in the KEYWORDS dictionary
        return KeywordToken(instream.location, KEYWORDS[token])
    else
        return IdentifierToken(instream.location, token)
    end
end

"""
Read the next token from the stream.

Skips whitespace and comments, then reads and returns the appropriate token:
- `SymbolToken` for symbols
- `StringToken` for quoted strings
- `LiteralNumberToken` for numeric literals
- `KeywordToken` or `IdentifierToken` for words

Returns `nothing` at the end of the file.
"""
function read_token(instream::InputStream)
    if !isnothing(instream.saved_token)
        result = instream.saved_token
        instream.saved_token = nothing
        return result
    end

    _skip_whitespaces_and_comments!(instream)
    ch = _read_char!(instream)

    # End of file
    isnothing(ch) && return nothing

    # SymbolToken
    occursin(ch, SYMBOLS) && return SymbolToken(instream.location, string(ch))

    # StringToken
    ch == '"' && return _parse_string_token(instream)

    # LiteralNumberToken
    (isdigit(ch) || ch == '+' || ch == '-') && return _parse_number_token(instream, ch)

    # KeywordToken or IdentifierToken
    (isletter(ch) || ch == '_') && return _parse_keyword_or_identifier(instream, ch)

    # If no condition is satisfied
    throw(GrammarError(instream.location, "invalid character $ch"))
end

"Push a token back into the stream."
function unread_token(instream::InputStream, token::Token)
    @assert isnothing(instream.saved_token) "Cannot push back multiple tokens"
    instream.saved_token = token
end<|MERGE_RESOLUTION|>--- conflicted
+++ resolved
@@ -61,15 +61,12 @@
     ORTHOGONAL
     PERSPECTIVE
     FLOAT
-<<<<<<< HEAD
-    MOTION
-=======
     KW_UNION
     KW_FUSION
     KW_INTERSECTION
     KW_DIFFERENCE
     COPY
->>>>>>> 2f311ee9
+    MOTION
 end
 
 const KEYWORDS = Dict(
@@ -95,15 +92,12 @@
     "orthogonal" => ORTHOGONAL,
     "perspective" => PERSPECTIVE,
     "float" => FLOAT,
-<<<<<<< HEAD
-    "motion" => MOTION,
-=======
     "union" => KW_UNION,
     "fusion" => KW_FUSION,
     "intersection" => KW_INTERSECTION,
     "difference" => KW_DIFFERENCE,
     "copy" => COPY,
->>>>>>> 2f311ee9
+    "motion" => MOTION,
 )
 
 
