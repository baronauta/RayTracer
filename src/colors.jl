--- conflicted
+++ resolved
@@ -90,7 +90,6 @@
     end
 end
 
-<<<<<<< HEAD
 function normalize_image(img::HdrImage; factor = 1.0, lumi = Nothing, delta = 1e-10, mean_type = :max_min, weights = [1, 1, 1])
     if lumi == Nothing
         lumi = average_luminosity(img, delta; mean_type = mean_type, weights = weights)
@@ -105,7 +104,7 @@
             set_pixel!(img, w, h, ColorTypes.RGB{Float32}(r,g,b))
         end
     end
-=======
+end
 "Compute the logarithmic average luminosity of an `HdrImage`."
 function log_average(image::HdrImage; delta=1e10)
     cumsum = 0
@@ -146,5 +145,4 @@
         end
     end
     Images.save(filename, image)
->>>>>>> 5e5667df
 end