--- conflicted
+++ resolved
@@ -27,7 +27,6 @@
 import ColorTypes
 import Images
 
-<<<<<<< HEAD
 # Import the Base functions to extend them with new methods.
 # Since these functions are part of Base (which is always loaded),
 # there is no need to export them from this package.
@@ -53,53 +52,6 @@
 export WrongPFMformat, ToneMappingError, RuntimeError, GeometryError
 
 export IS_LITTLE_ENDIAN, HOST_ENDIANNESS
-=======
-export Point, Vec, Normal, VEC_X, VEC_Y, VEC_Z, Ray
-export +,
-    *,
-    ≈,
-    color_to_string,
-    HdrImage,
-    valid_coordinates,
-    get_pixel,
-    set_pixel!,
-    write,
-    little_endian,
-    my_endian,
-    check_endianness,
-    WrongPFMformat,
-    normalize_image!,
-    luminosity,
-    log_average,
-    Parameters,
-    ToneMappingError,
-    RuntimeError,
-    read_pfm_image,
-    clamp_image!,
-    write_ldr_image,
-    GeometryError
-
-export HdrImage,
-    OrthogonalCamera,
-    PerspectiveCamera,
-    translation,
-    scaling,
-    Vec,
-    ImageTracer,
-    Sphere,
-    World,
-    fire_ray,
-    RGB,
-    ray_intersection,
-    fire_all_rays!,
-    rotation_z,
-    demo,
-    Conversion_Params,
-    demo_Params,
-    generate_single_image,
-    generate_video,
-    make_video
->>>>>>> 0e49db7d
 
 # Determine if the host system uses little endian byte order
 const IS_LITTLE_ENDIAN = Base.ENDIAN_BOM == 0x04030201
@@ -118,135 +70,6 @@
 include("shapes.jl")
 include("world.jl")
 include("demo.jl")
-<<<<<<< HEAD
 include("render.jl")
-
-# ─────────────────────────────────────────────────────────────
-# Parameters for PFM file conversion
-# ─────────────────────────────────────────────────────────────
-mutable struct Parameters
-    input_pfm_file_name::String
-    factor::Real
-    gamma::Real
-    output_png_file_name::String
-    mean_type::Symbol
-    weights::Array{Real,1}
-    delta::Real
-end
-
-"""
-    function Parameters(A)
-
-Parses and validates command-line arguments in basic or advanced mode.
-
-### Arguments:
-- `A`: Array of strings representing the command-line arguments.
-  - `factor`: multiplied factor in `log_avarage`
-  - `gamma`: monitor correction
-  - `mean_type`: type of mean used in `luminosity`
-  - `weights`: used in weighted `luminosity`
-  - `delta`: usefull to make - `log_avarage` near 0 values
-### Returns:
-- A `Parameters` struct with the parsed values:
-  - `input_pfm_file_name`, `factor`, `gamma`, `output_png_file_name`, `mean_type`, `weights`, `delta`.
-
-### Errors:
-- Throws errors for invalid types or incorrect argument count.
-"""
-function Parameters(A)
-    if (length(A) != 4) && (length(A) != 7)
-        throw(
-            RuntimeError(
-                """\n
- ------------------------------------------------------------
- Correct command usage:
-    - Basic mode:
-      julia RayTracer INPUT_PFM_FILE FACTOR GAMMA OUTPUT_PNG_FILE
-
-    - Advanced mode:
-      julia RayTracer INPUT_PFM_FILE FACTOR GAMMA OUTPUT_PNG_FILE MEAN_TYPE WEIGHTS DELTA
-
- Advanced notes:
-    - MEAN_TYPE will be converted to a Symbol (default = max_min)
-    - WEIGHTS must be a vector of numbers enclosed in quotes:
-      Correct example: "[1.0, 2.0, 3.0]"
-
- Number of arguments received: $(length(A))
-------------------------------------------------------------
-""",
-            ),
-        )
-
-    end
-    factor = 0.0
-    gamma = 0.0
-    input_pfm_file_name = A[1]
-    output_png_file_name = A[4]
-    try
-        factor = parse(Float32, A[2])
-    catch e
-        if isa(e, ArgumentError)
-            throw(
-                RuntimeError(
-                    "Invalid factor ($(A[2])), it must be a floating-point number.",
-                ),
-            )
-        end
-    end
-    try
-        gamma = parse(Float32, A[3])
-    catch e
-        if isa(e, ArgumentError)
-            throw(
-                RuntimeError(
-                    "Invalid gamma ($(A[3])), it must be a floating-point number.",
-                ),
-            )
-        end
-    end
-    if length(A) == 4
-        mean_type = :max_min
-        weights = [1.0, 1.0, 1.0]
-        delta = 1e-10
-
-    else
-        mean_type = Symbol(A[5])
-        try
-            weights = parse.(Float32, split(strip(A[6], ['[', ']']), ","))
-        catch
-            throw(
-                RuntimeError(
-                    "Invalid weights ($(A[6])), it must be a floating-point numbers array, correct example: \"[1.0, 2.0, 3.0]\".",
-                ),
-            )
-        end
-        try
-            delta = parse(Float32, A[7])
-        catch
-            throw(
-                RuntimeError(
-                    "Invalid delta ($(A[7])), it must be a floating-point number.",
-                ),
-            )
-
-        end
-
-
-    end
-
-    return Parameters(
-        input_pfm_file_name,
-        factor,
-        gamma,
-        output_png_file_name,
-        mean_type,
-        weights,
-        delta,
-    )
-
-end
-
-=======
 include("pfm2image.jl")
->>>>>>> 0e49db7d
 end